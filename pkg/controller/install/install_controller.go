--- conflicted
+++ resolved
@@ -3,20 +3,13 @@
 import (
 	"context"
 	"flag"
-<<<<<<< HEAD
-	"os"
-	"strings"
-
-	mf "github.com/jcrossley3/manifestival"
-	servingv1alpha1 "github.com/openshift-knative/knative-serving-operator/pkg/apis/serving/v1alpha1"
-	configv1 "github.com/openshift/api/config/v1"
-=======
 
 	mf "github.com/jcrossley3/manifestival"
 	servingv1alpha1 "github.com/openshift-knative/knative-serving-operator/pkg/apis/serving/v1alpha1"
 	"github.com/openshift-knative/knative-serving-operator/version"
->>>>>>> b1a414cc
-	"github.com/operator-framework/operator-sdk/pkg/k8sutil"
+	configv1 "github.com/openshift/api/config/v1"
+
+  "github.com/operator-framework/operator-sdk/pkg/k8sutil"
 	v1 "k8s.io/api/core/v1"
 	"k8s.io/apimachinery/pkg/api/errors"
 	metav1 "k8s.io/apimachinery/pkg/apis/meta/v1"
@@ -157,16 +150,12 @@
 	case len(*namespace) > 0:
 		filters = append(filters, mf.ByNamespace(*namespace))
 	}
-<<<<<<< HEAD
-
-=======
 	r.config.Filter(filters...)
 
 	if instance.Status.Version == version.Version {
 		// we've already successfully applied our YAML
 		return nil
 	}
->>>>>>> b1a414cc
 	// Apply the resources in the YAML file
 	if err := r.config.ApplyAll(); err != nil {
 		return err
