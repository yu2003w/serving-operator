# This file is autogenerated, do not edit; changes may be undone by the next 'dep ensure'.


[[projects]]
  digest = "1:67b2773a8c2c3e2af80ee9f34cc969b769257e8ba5b82c719b8a19d684c9f321"
  name = "cloud.google.com/go"
  packages = ["compute/metadata"]
  pruneopts = "NT"
  revision = "2fa99f4c25c422525316dcb1fd3d5b94e1944cfd"
  version = "v0.37.1"

[[projects]]
  digest = "1:0a111edd8693fd977f42a0c4f199a0efb13c20aec9da99ad8830c7bb6a87e8d6"
  name = "github.com/PuerkitoBio/purell"
  packages = ["."]
  pruneopts = "NT"
  revision = "44968752391892e1b0d0b821ee79e9a85fa13049"
  version = "v1.1.1"

[[projects]]
  branch = "master"
  digest = "1:8098cd40cd09879efbf12e33bcd51ead4a66006ac802cd563a66c4f3373b9727"
  name = "github.com/PuerkitoBio/urlesc"
  packages = ["."]
  pruneopts = "NT"
  revision = "de5bf2ad457846296e2031421a34e2568e304e35"

[[projects]]
  digest = "1:680b63a131506e668818d630d3ca36123ff290afa0afc9f4be21940adca3f27d"
  name = "github.com/appscode/jsonpatch"
  packages = ["."]
  pruneopts = "NT"
  revision = "7c0e3b262f30165a8ec3d0b4c6059fd92703bfb2"
  version = "1.0.0"

[[projects]]
  branch = "master"
  digest = "1:c819830f4f5ef85874a90ac3cbcc96cd322c715f5c96fbe4722eacd3dafbaa07"
  name = "github.com/beorn7/perks"
  packages = ["quantile"]
  pruneopts = "NT"
  revision = "3a771d992973f24aa725d07868b467d1ddfceafb"

[[projects]]
  digest = "1:c61f4f97321a37adcb5b4fd4fd61209cd553e46c99ee606c465553541b12a229"
  name = "github.com/coreos/prometheus-operator"
  packages = [
    "pkg/apis/monitoring",
    "pkg/apis/monitoring/v1",
    "pkg/client/versioned/scheme",
    "pkg/client/versioned/typed/monitoring/v1",
  ]
  pruneopts = "NT"
  revision = "72ec4b9b16ef11700724dc71fec77112536eed40"
  version = "v0.26.0"

[[projects]]
  digest = "1:4b8b5811da6970495e04d1f4e98bb89518cc3cfc3b3f456bdb876ed7b6c74049"
  name = "github.com/davecgh/go-spew"
  packages = ["spew"]
  pruneopts = "NT"
  revision = "8991bc29aa16c548c550c7ff78260e27b9ab7c73"
  version = "v1.1.1"

[[projects]]
  digest = "1:5d66e99bd7619956962ef12dd2e04031512dd38cd0b4490c837b5e3028b0482c"
  name = "github.com/emicklei/go-restful"
  packages = [
    ".",
    "log",
  ]
  pruneopts = "NT"
  revision = "e64cccdfee8896c036b8a88d560c5e3ae15d904d"
  version = "v2.9.1"

[[projects]]
  digest = "1:81466b4218bf6adddac2572a30ac733a9255919bc2f470b4827a317bd4ee1756"
  name = "github.com/ghodss/yaml"
  packages = ["."]
  pruneopts = "NT"
  revision = "0ca9ea5df5451ffdf184b4428c902747c2c11cd7"
  version = "v1.0.0"

[[projects]]
  digest = "1:d421af4c4fe51d399667d573982d663fe1fa67020a88d3ae43466ebfe8e2b5c9"
  name = "github.com/go-logr/logr"
  packages = ["."]
  pruneopts = "NT"
  revision = "9fb12b3b21c5415d16ac18dc5cd42c1cfdd40c4e"
  version = "v0.1.0"

[[projects]]
  digest = "1:340497a512995aa69c0add901d79a2096b3449d35a44a6f1f1115091a9f8c687"
  name = "github.com/go-logr/zapr"
  packages = ["."]
  pruneopts = "NT"
  revision = "03f06a783fbb7dfaf3f629c7825480e43a7105e6"
  version = "v0.1.1"

[[projects]]
  digest = "1:260f7ebefc63024c8dfe2c9f1a2935a89fa4213637a1f522f592f80c001cc441"
  name = "github.com/go-openapi/jsonpointer"
  packages = ["."]
  pruneopts = "NT"
  revision = "ef5f0afec364d3b9396b7b77b43dbe26bf1f8004"
  version = "v0.19.0"

[[projects]]
  digest = "1:98abd61947ff5c7c6fcfec5473d02a4821ed3a2dd99a4fbfdb7925b0dd745546"
  name = "github.com/go-openapi/jsonreference"
  packages = ["."]
  pruneopts = "NT"
  revision = "8483a886a90412cd6858df4ea3483dce9c8e35a3"
  version = "v0.19.0"

[[projects]]
  branch = "master"
  digest = "1:8f80caf2fa31f78a035f33981c9685013033073b53f344f579e60fa69f0c6670"
  name = "github.com/go-openapi/spec"
  packages = ["."]
  pruneopts = "NT"
  revision = "53d776530bf78a11b03a7b52dd8a083086b045e5"

[[projects]]
  digest = "1:076ebf43e6e70f18ef9d079a685ede59a0f4dc9247256c209cf57407f959cef9"
  name = "github.com/go-openapi/swag"
  packages = ["."]
  pruneopts = "NT"
  revision = "b3e2804c8535ee0d1b89320afd98474d5b8e9e3b"
  version = "v0.19.0"

[[projects]]
  digest = "1:9059915429f7f3a5f18cfa6b7cab9a28721d7ac6db4079a62044aa229eb7f2a8"
  name = "github.com/gobuffalo/envy"
  packages = ["."]
  pruneopts = "NT"
  revision = "fa0dfdc10b5366ce365b7d9d1755a03e4e797bc5"
  version = "v1.6.15"

[[projects]]
  digest = "1:0b39706cfa32c1ba9e14435b5844d04aef81b60f44b6077e61e0607d56692603"
  name = "github.com/gogo/protobuf"
  packages = [
    "proto",
    "sortkeys",
  ]
  pruneopts = "NT"
  revision = "ba06b47c162d49f2af050fb4c75bcbc86a159d5c"
  version = "v1.2.1"

[[projects]]
  branch = "master"
  digest = "1:e2b86e41f3d669fc36b50d31d32d22c8ac656c75aa5ea89717ce7177e134ff2a"
  name = "github.com/golang/glog"
  packages = ["."]
  pruneopts = "NT"
  revision = "23def4e6c14b4da8ac2ed8007337bc5eb5007998"

[[projects]]
  branch = "master"
  digest = "1:20b774dcfdf0fff3148432beb828c52404f3eb3d70b7ce71ae0356ed6cbc2bae"
  name = "github.com/golang/groupcache"
  packages = ["lru"]
  pruneopts = "NT"
  revision = "5b532d6fd5efaf7fa130d4e859a2fde0fc3a9e1b"

[[projects]]
  digest = "1:d7212166c4b7f30a20fb3de70ab7e36564900b2e36360ffd31958b5af8fed025"
  name = "github.com/golang/protobuf"
  packages = [
    "proto",
    "ptypes",
    "ptypes/any",
    "ptypes/duration",
    "ptypes/timestamp",
  ]
  pruneopts = "NT"
  revision = "b5d812f8a3706043e23a9cd5babf2e5423744d30"
  version = "v1.3.1"

[[projects]]
  digest = "1:05f95ffdfcf651bdb0f05b40b69e7f5663047f8da75c72d58728acb59b5cc107"
  name = "github.com/google/btree"
  packages = ["."]
  pruneopts = "NT"
  revision = "4030bb1f1f0c35b30ca7009e9ebd06849dd45306"
  version = "v1.0.0"

[[projects]]
  branch = "master"
  digest = "1:52c5834e2bebac9030c97cc0798ac11c3aa8a39f098aeb419f142533da6cd3cc"
  name = "github.com/google/gofuzz"
  packages = ["."]
  pruneopts = "NT"
  revision = "24818f796faf91cd76ec7bddd72458fbced7a6c1"

[[projects]]
  digest = "1:ab3ec1fe3e39bac4b3ab63390767766622be35b7cab03f47f787f9ec60522a53"
  name = "github.com/google/uuid"
  packages = ["."]
  pruneopts = "NT"
  revision = "0cd6bf5da1e1c83f8b45653022c74f71af0538a4"
  version = "v1.1.1"

[[projects]]
  digest = "1:289332c13b80edfefc88397cce5266c16845dcf204fa2f6ac7e464ee4c7f6e96"
  name = "github.com/googleapis/gnostic"
  packages = [
    "OpenAPIv2",
    "compiler",
    "extensions",
  ]
  pruneopts = "NT"
  revision = "7c663266750e7d82587642f65e60bc4083f1f84e"
  version = "v0.2.0"

[[projects]]
  branch = "master"
  digest = "1:bb7bd892abcb75ef819ce2efab9d54d22b7e38dc05ffac55428bb0578b52912b"
  name = "github.com/gregjones/httpcache"
  packages = [
    ".",
    "diskcache",
  ]
  pruneopts = "NT"
  revision = "3befbb6ad0cc97d4c25d851e9528915809e1a22f"

[[projects]]
  digest = "1:52094d0f8bdf831d1a2401e9b6fee5795fdc0b2a2d1f8bb1980834c289e79129"
  name = "github.com/hashicorp/golang-lru"
  packages = [
    ".",
    "simplelru",
  ]
  pruneopts = "NT"
  revision = "7087cb70de9f7a8bc0a10c375cb0d2280a8edf9c"
  version = "v0.5.1"

[[projects]]
  digest = "1:aaa38889f11896ee3644d77e17dc7764cc47f5f3d3b488268df2af2b52541c5f"
  name = "github.com/imdario/mergo"
  packages = ["."]
  pruneopts = "NT"
  revision = "7c29201646fa3de8506f701213473dd407f19646"
  version = "v0.3.7"

[[projects]]
  branch = "master"
  digest = "1:33ebb6e7d555376a0df26a576c22b921aed11faa37a23c24436d0fca5112f0e0"
  name = "github.com/jcrossley3/manifestival"
  packages = ["."]
  pruneopts = "NT"
  revision = "8f133cb9c6c9d11ce74eeee056d3fc76d5e756ca"

[[projects]]
  digest = "1:f5b9328966ccea0970b1d15075698eff0ddb3e75889560aad2e9f76b289b536a"
  name = "github.com/joho/godotenv"
  packages = ["."]
  pruneopts = "NT"
  revision = "23d116af351c84513e1946b527c88823e476be13"
  version = "v1.3.0"

[[projects]]
  digest = "1:0fbdc0dfdabfa16d50dd7151b7efe3189ffb0df68fa9866dc35240bfea39ad92"
  name = "github.com/json-iterator/go"
  packages = ["."]
  pruneopts = "NT"
  revision = "0ff49de124c6f76f8494e194af75bde0f1a49a29"
  version = "v1.1.6"

[[projects]]
  branch = "master"
  digest = "1:1832b664bdd6ff3139a8590c907044d7d440cd10fa46979d89fe98a11b75b256"
  name = "github.com/mailru/easyjson"
  packages = [
    "buffer",
    "jlexer",
    "jwriter",
  ]
  pruneopts = "NT"
  revision = "1de009706dbeb9d05f18586f0735fcdb7c524481"

[[projects]]
  digest = "1:56dbf15e091bf7926cb33a57cb6bdfc658fc6d3498d2f76f10a97ce7856f1fde"
  name = "github.com/markbates/inflect"
  packages = ["."]
  pruneopts = "NT"
  revision = "24b83195037b3bc61fcda2d28b7b0518bce293b6"
  version = "v1.0.4"

[[projects]]
  digest = "1:ea1db000388d88b31db7531c83016bef0d6db0d908a07794bfc36aca16fbf935"
  name = "github.com/matttproud/golang_protobuf_extensions"
  packages = ["pbutil"]
  pruneopts = "NT"
  revision = "c12348ce28de40eed0136aa2b644d0ee0650e56c"
  version = "v1.0.1"

[[projects]]
  digest = "1:2f42fa12d6911c7b7659738758631bec870b7e9b4c6be5444f963cdcfccc191f"
  name = "github.com/modern-go/concurrent"
  packages = ["."]
  pruneopts = "NT"
  revision = "bacd9c7ef1dd9b15be4a9909b8ac7a4e313eec94"
  version = "1.0.3"

[[projects]]
  digest = "1:c6aca19413b13dc59c220ad7430329e2ec454cc310bc6d8de2c7e2b93c18a0f6"
  name = "github.com/modern-go/reflect2"
  packages = ["."]
  pruneopts = "NT"
  revision = "4b7aa43c6742a2c18fdef89dd197aaae7dac7ccd"
  version = "1.0.1"

[[projects]]
  branch = "master"
  digest = "1:f67490120d0901f6675471d2a73b0e54ecb3b3255ba320f6d05efb9342b5e404"
  name = "github.com/openshift/api"
  packages = ["config/v1"]
  pruneopts = "NT"
  revision = "4706c46ddae58211c6602e6e7f3486df3f21687a"

[[projects]]
  branch = "master"
  digest = "1:afbc22826491c47d59cc85d27be704fb82a479064d774d3ce58a131bf2426141"
  name = "github.com/operator-framework/operator-sdk"
  packages = [
    "pkg/k8sutil",
    "pkg/leader",
    "pkg/log/zap",
    "pkg/metrics",
    "version",
  ]
  pruneopts = "NT"
  revision = "b7dd8232e32c2a25c10ad37e4b28fd3bf90717dd"

[[projects]]
  digest = "1:93b1d84c5fa6d1ea52f4114c37714cddd84d5b78f151b62bb101128dd51399bf"
  name = "github.com/pborman/uuid"
  packages = ["."]
  pruneopts = "NT"
  revision = "adf5a7427709b9deb95d29d3fa8a2bf9cfd388f1"
  version = "v1.2"

[[projects]]
  branch = "master"
  digest = "1:bf2ac97824a7221eb16b096aecc1c390d4c8a4e49524386aaa2e2dd215cbfb31"
  name = "github.com/petar/GoLLRB"
  packages = ["llrb"]
  pruneopts = "NT"
  revision = "53be0d36a84c2a886ca057d34b6aa4468df9ccb4"

[[projects]]
  digest = "1:e4e9e026b8e4c5630205cd0208efb491b40ad40552e57f7a646bb8a46896077b"
  name = "github.com/peterbourgon/diskv"
  packages = ["."]
  pruneopts = "NT"
  revision = "5f041e8faa004a95c88a202771f4cc3e991971e6"
  version = "v2.0.1"

[[projects]]
  digest = "1:14715f705ff5dfe0ffd6571d7d201dd8e921030f8070321a79380d8ca4ec1a24"
  name = "github.com/pkg/errors"
  packages = ["."]
  pruneopts = "NT"
  revision = "ba968bfe8b2f7e042a574c888954fccecfa385b4"
  version = "v0.8.1"

[[projects]]
  digest = "1:ec2a29e3bd141038ae5c3d3a4f57db0c341fcc1d98055a607aedd683aed124ee"
  name = "github.com/prometheus/client_golang"
  packages = [
    "prometheus",
    "prometheus/internal",
    "prometheus/promhttp",
  ]
  pruneopts = "NT"
  revision = "505eaef017263e299324067d40ca2c48f6a2cf50"
  version = "v0.9.2"

[[projects]]
  branch = "master"
  digest = "1:c2cc5049e927e2749c0d5163c9f8d924880d83e84befa732b9aad0b6be227bed"
  name = "github.com/prometheus/client_model"
  packages = ["go"]
  pruneopts = "NT"
  revision = "fd36f4220a901265f90734c3183c5f0c91daa0b8"

[[projects]]
  digest = "1:30261b5e263b5c4fb40571b53a41a99c96016c6b1b2c45c1cefd226fc3f6304b"
  name = "github.com/prometheus/common"
  packages = [
    "expfmt",
    "internal/bitbucket.org/ww/goautoneg",
    "model",
  ]
  pruneopts = "NT"
  revision = "cfeb6f9992ffa54aaa4f2170ade4067ee478b250"
  version = "v0.2.0"

[[projects]]
  branch = "master"
  digest = "1:412affe2853f32d2b75fc1beaec432e220945cb593d7b8718059c5029c9db60c"
  name = "github.com/prometheus/procfs"
  packages = [
    ".",
    "internal/util",
    "iostats",
    "nfs",
    "xfs",
  ]
  pruneopts = "NT"
  revision = "55ae3d9d557340b5bc24cd8aa5f6fa2c2ab31352"

[[projects]]
  digest = "1:fcef1ce61da6f8f6f115154fb0e0e5b159fe11656839ba1e6061372711c013ee"
  name = "github.com/rogpeppe/go-internal"
  packages = [
    "modfile",
    "module",
    "semver",
  ]
  pruneopts = "NT"
  revision = "1cf9852c553c5b7da2d5a4a091129a7822fed0c9"
  version = "v1.2.2"

[[projects]]
  digest = "1:1bc08ec221c4fb25e6f2c019b23fe989fb44573c696983d8e403a3b76cc378e1"
  name = "github.com/spf13/afero"
  packages = [
    ".",
    "mem",
  ]
  pruneopts = "NT"
  revision = "f4711e4db9e9a1d3887343acb72b2bbfc2f686f5"
  version = "v1.2.1"

[[projects]]
  digest = "1:9d8420bbf131d1618bde6530af37c3799340d3762cc47210c1d9532a4c3a2779"
  name = "github.com/spf13/pflag"
  packages = ["."]
  pruneopts = "NT"
  revision = "298182f68c66c05229eb03ac171abe6e309ee79a"
  version = "v1.0.3"

[[projects]]
  digest = "1:22f696cee54865fb8e9ff91df7b633f6b8f22037a8015253c6b6a71ca82219c7"
  name = "go.uber.org/atomic"
  packages = ["."]
  pruneopts = "NT"
  revision = "1ea20fb1cbb1cc08cbd0d913a96dead89aa18289"
  version = "v1.3.2"

[[projects]]
  digest = "1:58ca93bdf81bac106ded02226b5395a0595d5346cdc4caa8d9c1f3a5f8f9976e"
  name = "go.uber.org/multierr"
  packages = ["."]
  pruneopts = "NT"
  revision = "3c4937480c32f4c13a875a1829af76c98ca3d40a"
  version = "v1.1.0"

[[projects]]
  digest = "1:572fa4496563920f3e3107a2294cf2621d6cc4ffd03403fb6397b1bab9fa082a"
  name = "go.uber.org/zap"
  packages = [
    ".",
    "buffer",
    "internal/bufferpool",
    "internal/color",
    "internal/exit",
    "zapcore",
  ]
  pruneopts = "NT"
  revision = "ff33455a0e382e8a81d14dd7c922020b6b5e7982"
  version = "v1.9.1"

[[projects]]
  branch = "master"
  digest = "1:271e81d14fcdcb8c8d29c2893989172b22683d62a25db6dedb79eb9e5137ac2f"
  name = "golang.org/x/crypto"
  packages = ["ssh/terminal"]
  pruneopts = "NT"
  revision = "b7391e95e576cacdcdd422573063bc057239113d"

[[projects]]
  branch = "master"
  digest = "1:1505b527d0245b0d1d6d26cf67d34ce93b9aabc8329f961e610e643d8394bc96"
  name = "golang.org/x/net"
  packages = [
    "context",
    "context/ctxhttp",
    "http/httpguts",
    "http2",
    "http2/hpack",
    "idna",
  ]
  pruneopts = "NT"
  revision = "e3b2ff56ed879efa686c9d09ed74f9bfe42f1a1d"

[[projects]]
  branch = "master"
  digest = "1:b84971d4821db3a4e63952059b159d9ff27ea373903d1545b02f7984469c8f92"
  name = "golang.org/x/oauth2"
  packages = [
    ".",
    "google",
    "internal",
    "jws",
    "jwt",
  ]
  pruneopts = "NT"
  revision = "c85d3e98c914e3a33234ad863dcbff5dbc425bb8"

[[projects]]
  branch = "master"
  digest = "1:9d531f81319846d063202616c0dd87bbf03b7f15c23136cba085b2b79432b4ec"
  name = "golang.org/x/sys"
  packages = [
    "unix",
    "windows",
  ]
  pruneopts = "NT"
  revision = "f49334f85ddcf0f08d7fb6dd7363e9e6d6b777eb"

[[projects]]
  digest = "1:8c74f97396ed63cc2ef04ebb5fc37bb032871b8fd890a25991ed40974b00cd2a"
  name = "golang.org/x/text"
  packages = [
    "collate",
    "collate/build",
    "internal/colltab",
    "internal/gen",
    "internal/tag",
    "internal/triegen",
    "internal/ucd",
    "language",
    "secure/bidirule",
    "transform",
    "unicode/bidi",
    "unicode/cldr",
    "unicode/norm",
    "unicode/rangetable",
    "width",
  ]
  pruneopts = "NT"
  revision = "f21a4dfb5e38f5895301dc265a8def02365cc3d0"
  version = "v0.3.0"

[[projects]]
  branch = "master"
  digest = "1:9fdc2b55e8e0fafe4b41884091e51e77344f7dc511c5acedcfd98200003bff90"
  name = "golang.org/x/time"
  packages = ["rate"]
  pruneopts = "NT"
  revision = "9d24e82272b4f38b78bc8cff74fa936d31ccd8ef"

[[projects]]
  branch = "master"
  digest = "1:e88906f6ad5c7778c866542e53d82bb381f018ad3efb538b52835a864b28f6a0"
  name = "golang.org/x/tools"
  packages = [
    "go/ast/astutil",
    "go/gcexportdata",
    "go/internal/gcimporter",
    "go/internal/packagesdriver",
    "go/packages",
    "go/types/typeutil",
    "imports",
    "internal/fastwalk",
    "internal/gopathwalk",
    "internal/module",
    "internal/semver",
  ]
  pruneopts = "NT"
  revision = "c1a832b0ad89ed14aba1b0a13a0733e291a7c7fc"

[[projects]]
  digest = "1:711179d92dbef98932acd7afd0dab80b4cf2d97f099f3285c9ba8fa451809fec"
  name = "google.golang.org/appengine"
  packages = [
    ".",
    "internal",
    "internal/app_identity",
    "internal/base",
    "internal/datastore",
    "internal/log",
    "internal/modules",
    "internal/remote_api",
    "internal/urlfetch",
    "urlfetch",
  ]
  pruneopts = "NT"
  revision = "54a98f90d1c46b7731eb8fb305d2a321c30ef610"
  version = "v1.5.0"

[[projects]]
  digest = "1:2d1fbdc6777e5408cabeb02bf336305e724b925ff4546ded0fa8715a7267922a"
  name = "gopkg.in/inf.v0"
  packages = ["."]
  pruneopts = "NT"
  revision = "d2d2541c53f18d2a059457998ce2876cc8e67cbf"
  version = "v0.9.1"

[[projects]]
  digest = "1:18108594151654e9e696b27b181b953f9a90b16bf14d253dd1b397b025a1487f"
  name = "gopkg.in/yaml.v2"
  packages = ["."]
  pruneopts = "NT"
  revision = "51d6538a90f86fe93ac480b35f37b2be17fef232"
  version = "v2.2.2"

[[projects]]
  digest = "1:6fa82ea248029bbbdddade20c06ab177ff6e485e5e45e48b045707415b7efd34"
  name = "k8s.io/api"
  packages = [
    "admission/v1beta1",
    "admissionregistration/v1alpha1",
    "admissionregistration/v1beta1",
    "apps/v1",
    "apps/v1beta1",
    "apps/v1beta2",
    "auditregistration/v1alpha1",
    "authentication/v1",
    "authentication/v1beta1",
    "authorization/v1",
    "authorization/v1beta1",
    "autoscaling/v1",
    "autoscaling/v2beta1",
    "autoscaling/v2beta2",
    "batch/v1",
    "batch/v1beta1",
    "batch/v2alpha1",
    "certificates/v1beta1",
    "coordination/v1beta1",
    "core/v1",
    "events/v1beta1",
    "extensions/v1beta1",
    "networking/v1",
    "policy/v1beta1",
    "rbac/v1",
    "rbac/v1alpha1",
    "rbac/v1beta1",
    "scheduling/v1alpha1",
    "scheduling/v1beta1",
    "settings/v1alpha1",
    "storage/v1",
    "storage/v1alpha1",
    "storage/v1beta1",
  ]
  pruneopts = "NT"
  revision = "05914d821849570fba9eacfb29466f2d8d3cd229"

[[projects]]
  digest = "1:c6f23048e162e65d586c809fd02e263e180ad157f110df17437c22517bb59a4b"
  name = "k8s.io/apiextensions-apiserver"
  packages = [
    "pkg/apis/apiextensions",
    "pkg/apis/apiextensions/v1beta1",
  ]
  pruneopts = "NT"
  revision = "0fe22c71c47604641d9aa352c785b7912c200562"

[[projects]]
  digest = "1:15b5c41ff6faa4d0400557d4112d6337e1abc961c65513d44fce7922e32c9ca7"
  name = "k8s.io/apimachinery"
  packages = [
    "pkg/api/errors",
    "pkg/api/meta",
    "pkg/api/resource",
    "pkg/apis/meta/internalversion",
    "pkg/apis/meta/v1",
    "pkg/apis/meta/v1/unstructured",
    "pkg/apis/meta/v1beta1",
    "pkg/conversion",
    "pkg/conversion/queryparams",
    "pkg/fields",
    "pkg/labels",
    "pkg/runtime",
    "pkg/runtime/schema",
    "pkg/runtime/serializer",
    "pkg/runtime/serializer/json",
    "pkg/runtime/serializer/protobuf",
    "pkg/runtime/serializer/recognizer",
    "pkg/runtime/serializer/streaming",
    "pkg/runtime/serializer/versioning",
    "pkg/selection",
    "pkg/types",
    "pkg/util/cache",
    "pkg/util/clock",
    "pkg/util/diff",
    "pkg/util/errors",
    "pkg/util/framer",
    "pkg/util/intstr",
    "pkg/util/json",
    "pkg/util/mergepatch",
    "pkg/util/naming",
    "pkg/util/net",
    "pkg/util/runtime",
    "pkg/util/sets",
    "pkg/util/strategicpatch",
    "pkg/util/uuid",
    "pkg/util/validation",
    "pkg/util/validation/field",
    "pkg/util/wait",
    "pkg/util/yaml",
    "pkg/version",
    "pkg/watch",
    "third_party/forked/golang/json",
    "third_party/forked/golang/reflect",
  ]
  pruneopts = "NT"
  revision = "2b1284ed4c93a43499e781493253e2ac5959c4fd"

[[projects]]
  digest = "1:c904a3d70131b33df36e4e51b574226b82308fc1ea66964aa21095a95d453fc9"
  name = "k8s.io/client-go"
  packages = [
    "discovery",
    "dynamic",
    "kubernetes",
    "kubernetes/scheme",
    "kubernetes/typed/admissionregistration/v1alpha1",
    "kubernetes/typed/admissionregistration/v1beta1",
    "kubernetes/typed/apps/v1",
    "kubernetes/typed/apps/v1beta1",
    "kubernetes/typed/apps/v1beta2",
    "kubernetes/typed/auditregistration/v1alpha1",
    "kubernetes/typed/authentication/v1",
    "kubernetes/typed/authentication/v1beta1",
    "kubernetes/typed/authorization/v1",
    "kubernetes/typed/authorization/v1beta1",
    "kubernetes/typed/autoscaling/v1",
    "kubernetes/typed/autoscaling/v2beta1",
    "kubernetes/typed/autoscaling/v2beta2",
    "kubernetes/typed/batch/v1",
    "kubernetes/typed/batch/v1beta1",
    "kubernetes/typed/batch/v2alpha1",
    "kubernetes/typed/certificates/v1beta1",
    "kubernetes/typed/coordination/v1beta1",
    "kubernetes/typed/core/v1",
    "kubernetes/typed/events/v1beta1",
    "kubernetes/typed/extensions/v1beta1",
    "kubernetes/typed/networking/v1",
    "kubernetes/typed/policy/v1beta1",
    "kubernetes/typed/rbac/v1",
    "kubernetes/typed/rbac/v1alpha1",
    "kubernetes/typed/rbac/v1beta1",
    "kubernetes/typed/scheduling/v1alpha1",
    "kubernetes/typed/scheduling/v1beta1",
    "kubernetes/typed/settings/v1alpha1",
    "kubernetes/typed/storage/v1",
    "kubernetes/typed/storage/v1alpha1",
    "kubernetes/typed/storage/v1beta1",
    "pkg/apis/clientauthentication",
    "pkg/apis/clientauthentication/v1alpha1",
    "pkg/apis/clientauthentication/v1beta1",
    "pkg/version",
    "plugin/pkg/client/auth/exec",
    "plugin/pkg/client/auth/gcp",
    "rest",
    "rest/watch",
    "restmapper",
    "third_party/forked/golang/template",
    "tools/auth",
    "tools/cache",
    "tools/clientcmd",
    "tools/clientcmd/api",
    "tools/clientcmd/api/latest",
    "tools/clientcmd/api/v1",
    "tools/leaderelection",
    "tools/leaderelection/resourcelock",
    "tools/metrics",
    "tools/pager",
    "tools/record",
    "tools/reference",
    "transport",
    "util/buffer",
    "util/cert",
    "util/connrotation",
    "util/flowcontrol",
    "util/homedir",
    "util/integer",
    "util/jsonpath",
    "util/retry",
    "util/workqueue",
  ]
  pruneopts = "NT"
  revision = "8d9ed539ba3134352c586810e749e58df4e94e4f"

[[projects]]
  digest = "1:dc1ae99dcab96913d81ae970b1f7a7411a54199b14bfb17a7e86f9a56979c720"
  name = "k8s.io/code-generator"
  packages = [
    "cmd/client-gen",
    "cmd/client-gen/args",
    "cmd/client-gen/generators",
    "cmd/client-gen/generators/fake",
    "cmd/client-gen/generators/scheme",
    "cmd/client-gen/generators/util",
    "cmd/client-gen/path",
    "cmd/client-gen/types",
    "cmd/conversion-gen",
    "cmd/conversion-gen/args",
    "cmd/conversion-gen/generators",
    "cmd/deepcopy-gen",
    "cmd/deepcopy-gen/args",
    "cmd/defaulter-gen",
    "cmd/defaulter-gen/args",
    "cmd/informer-gen",
    "cmd/informer-gen/args",
    "cmd/informer-gen/generators",
    "cmd/lister-gen",
    "cmd/lister-gen/args",
    "cmd/lister-gen/generators",
    "pkg/util",
  ]
  pruneopts = "T"
  revision = "c2090bec4d9b1fb25de3812f868accc2bc9ecbae"

[[projects]]
  branch = "master"
  digest = "1:a6612481318c8360823cb6e157cf103c5eb03a8a9e24f58bfc1021ebd9cde3de"
  name = "k8s.io/gengo"
  packages = [
    "args",
    "examples/deepcopy-gen/generators",
    "examples/defaulter-gen/generators",
    "examples/set-gen/sets",
    "generator",
    "namer",
    "parser",
    "types",
  ]
  pruneopts = "T"
  revision = "bc9033e9ec9e0cec1552e9af7c079cb878dfc511"

[[projects]]
  digest = "1:29f93bb84d907a2c035e729e19d66fe52165d8c905cb3ef1920140d76ae6afaf"
  name = "k8s.io/klog"
  packages = ["."]
  pruneopts = "NT"
  revision = "71442cd4037d612096940ceb0f3fec3f7fff66e0"
  version = "v0.2.0"

[[projects]]
  digest = "1:c48a795cd7048bb1888273bc604b6e69b22f9b8089c3df65f77cc527757b515c"
  name = "k8s.io/kube-openapi"
  packages = [
    "cmd/openapi-gen",
    "cmd/openapi-gen/args",
    "pkg/common",
    "pkg/generators",
    "pkg/generators/rules",
    "pkg/util/proto",
    "pkg/util/sets",
  ]
  pruneopts = "NT"
  revision = "0cf8f7e6ed1d2e3d47d02e3b6e559369af24d803"

[[projects]]
  digest = "1:06035489efbd51ccface65fc878ceeb849aba05b2f9443c8993f363fc96e80ac"
  name = "sigs.k8s.io/controller-runtime"
  packages = [
    "pkg/cache",
    "pkg/cache/internal",
    "pkg/client",
    "pkg/client/apiutil",
    "pkg/client/config",
    "pkg/controller",
    "pkg/event",
    "pkg/handler",
    "pkg/internal/controller",
    "pkg/internal/controller/metrics",
    "pkg/internal/recorder",
    "pkg/leaderelection",
    "pkg/manager",
    "pkg/metrics",
    "pkg/patch",
    "pkg/predicate",
    "pkg/reconcile",
    "pkg/recorder",
    "pkg/runtime/inject",
    "pkg/runtime/log",
    "pkg/runtime/scheme",
    "pkg/runtime/signals",
    "pkg/source",
    "pkg/source/internal",
    "pkg/webhook/admission",
    "pkg/webhook/admission/types",
    "pkg/webhook/internal/metrics",
    "pkg/webhook/types",
  ]
  pruneopts = "NT"
  revision = "12d98582e72927b6cd0123e2b4e819f9341ce62c"
  version = "v0.1.10"

[[projects]]
  digest = "1:0a14ea9a2647d064bb9d48b2de78306e74b196681efd7b654eb0b518d90c2e8d"
  name = "sigs.k8s.io/controller-tools"
  packages = [
    "pkg/crd/generator",
    "pkg/crd/util",
    "pkg/internal/codegen",
    "pkg/internal/codegen/parse",
    "pkg/internal/general",
    "pkg/util",
  ]
  pruneopts = "NT"
  revision = "950a0e88e4effb864253b3c7504b326cc83b9d11"
  version = "v0.1.8"

[[projects]]
  digest = "1:8730e0150dfb2b7e173890c8b9868e7a273082ef8e39f4940e3506a481cf895c"
  name = "sigs.k8s.io/yaml"
  packages = ["."]
  pruneopts = "NT"
  revision = "fd68e9863619f6ec2fdd8625fe1f02e7c877e480"
  version = "v1.1.0"

[solve-meta]
  analyzer-name = "dep"
  analyzer-version = 1
  input-imports = [
    "github.com/go-openapi/spec",
<<<<<<< HEAD
    "github.com/jcrossley3/manifestival/yaml",
    "github.com/openshift/api/config/v1",
=======
    "github.com/jcrossley3/manifestival",
>>>>>>> 9add8bdb
    "github.com/operator-framework/operator-sdk/pkg/k8sutil",
    "github.com/operator-framework/operator-sdk/pkg/leader",
    "github.com/operator-framework/operator-sdk/pkg/log/zap",
    "github.com/operator-framework/operator-sdk/pkg/metrics",
    "github.com/operator-framework/operator-sdk/version",
    "github.com/spf13/pflag",
    "k8s.io/api/core/v1",
    "k8s.io/apimachinery/pkg/api/errors",
    "k8s.io/apimachinery/pkg/apis/meta/v1",
    "k8s.io/apimachinery/pkg/apis/meta/v1/unstructured",
    "k8s.io/apimachinery/pkg/runtime",
    "k8s.io/apimachinery/pkg/runtime/schema",
    "k8s.io/apimachinery/pkg/types",
<<<<<<< HEAD
    "k8s.io/client-go/kubernetes/scheme",
=======
>>>>>>> 9add8bdb
    "k8s.io/client-go/plugin/pkg/client/auth/gcp",
    "k8s.io/code-generator/cmd/client-gen",
    "k8s.io/code-generator/cmd/conversion-gen",
    "k8s.io/code-generator/cmd/deepcopy-gen",
    "k8s.io/code-generator/cmd/defaulter-gen",
    "k8s.io/code-generator/cmd/informer-gen",
    "k8s.io/code-generator/cmd/lister-gen",
    "k8s.io/gengo/args",
    "k8s.io/kube-openapi/cmd/openapi-gen",
    "k8s.io/kube-openapi/pkg/common",
    "sigs.k8s.io/controller-runtime/pkg/client",
    "sigs.k8s.io/controller-runtime/pkg/client/config",
    "sigs.k8s.io/controller-runtime/pkg/controller",
    "sigs.k8s.io/controller-runtime/pkg/handler",
    "sigs.k8s.io/controller-runtime/pkg/manager",
    "sigs.k8s.io/controller-runtime/pkg/reconcile",
    "sigs.k8s.io/controller-runtime/pkg/runtime/log",
    "sigs.k8s.io/controller-runtime/pkg/runtime/scheme",
    "sigs.k8s.io/controller-runtime/pkg/runtime/signals",
    "sigs.k8s.io/controller-runtime/pkg/source",
    "sigs.k8s.io/controller-tools/pkg/crd/generator",
  ]
  solver-name = "gps-cdcl"
  solver-version = 1<|MERGE_RESOLUTION|>--- conflicted
+++ resolved
@@ -921,13 +921,10 @@
   analyzer-name = "dep"
   analyzer-version = 1
   input-imports = [
+    "github.com/go-logr/logr",
     "github.com/go-openapi/spec",
-<<<<<<< HEAD
-    "github.com/jcrossley3/manifestival/yaml",
+    "github.com/jcrossley3/manifestival",
     "github.com/openshift/api/config/v1",
-=======
-    "github.com/jcrossley3/manifestival",
->>>>>>> 9add8bdb
     "github.com/operator-framework/operator-sdk/pkg/k8sutil",
     "github.com/operator-framework/operator-sdk/pkg/leader",
     "github.com/operator-framework/operator-sdk/pkg/log/zap",
@@ -941,10 +938,7 @@
     "k8s.io/apimachinery/pkg/runtime",
     "k8s.io/apimachinery/pkg/runtime/schema",
     "k8s.io/apimachinery/pkg/types",
-<<<<<<< HEAD
     "k8s.io/client-go/kubernetes/scheme",
-=======
->>>>>>> 9add8bdb
     "k8s.io/client-go/plugin/pkg/client/auth/gcp",
     "k8s.io/code-generator/cmd/client-gen",
     "k8s.io/code-generator/cmd/conversion-gen",
